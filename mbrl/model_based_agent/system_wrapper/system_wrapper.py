--- conflicted
+++ resolved
@@ -359,7 +359,6 @@
         return reward, new_reward_params
 
 
-<<<<<<< HEAD
 class TransitionCostPetsSystem(System, Generic[ModelState, RewardParams]):
     def __init__(self, dynamics: TransitionCostDynamics[ModelState], reward: Reward[RewardParams]):
         super().__init__(dynamics, reward)
@@ -367,56 +366,6 @@
         self.reward = reward
         self.x_dim = dynamics.x_dim
         self.u_dim = dynamics.u_dim
-=======
-@chex.dataclass
-class ExplorationRewardParams:
-    action_cost: chex.Array | float = 0.0
-
-
-class ExplorationReward(Reward, ExplorationRewardParams):
-    def __init__(self, x_dim: int, u_dim: int):
-        super().__init__(x_dim=x_dim, u_dim=u_dim)
-
-    def __call__(self,
-                 x: chex.Array,
-                 u: chex.Array,
-                 reward_params: ExplorationRewardParams,
-                 x_next: chex.Array | None = None) -> Tuple[Distribution, RewardParams]:
-        chex.assert_shape(x, (self.x_dim,))
-        chex.assert_shape(u, (self.u_dim,))
-        chex.assert_shape(x_next, (self.x_dim + 1,))
-        # get intrinsic reward out
-        intrinsic_reward = x_next[-1]
-        total_reward = intrinsic_reward - reward_params.action_cost * jnp.sum(jnp.square(u), axis=0)
-        return Normal(loc=total_reward, scale=jnp.zeros_like(total_reward)), reward_params
-
-    def init_params(self, key: chex.PRNGKey) -> ExplorationRewardParams:
-        return ExplorationRewardParams()
-
-
-class ExplorationSystem(PetsSystem, Generic[ModelState, RewardParams]):
-    def __init__(self, dynamics: ExplorationDynamics[ModelState], reward: Reward[RewardParams] | None = None):
-        if reward is None:
-            reward = ExplorationReward(x_dim=dynamics.x_dim, u_dim=dynamics.u_dim)
-        super().__init__(dynamics, reward)
-
-    def get_reward(self,
-                   x: chex.Array,
-                   u: chex.Array,
-                   reward_params: RewardParams,
-                   x_next: chex.Array,
-                   key: jax.random.PRNGKey):
-        # x_next includes the next state and the intrinsic reward
-        chex.assert_shape(x_next, (self.x_dim + 1,))
-        if isinstance(self.reward, ExplorationReward):
-            # include the intrinsic reward in x_next
-            reward_dist, new_reward_params = self.reward(x, u, reward_params, x_next)
-        else:
-            # ignore the last state in x_next which is the intrinsic reward
-            reward_dist, new_reward_params = self.reward(x, u, reward_params, x_next[:-1])
-        reward = reward_dist.sample(seed=key)
-        return reward, new_reward_params
->>>>>>> 1089712c
 
     def step(self,
              x: chex.Array,
@@ -430,7 +379,6 @@
         :param system_params: parameters of the system
         :return: Tuple of next state, reward, updated system parameters
         """
-<<<<<<< HEAD
         assert x.shape == (self.x_dim,) and u.shape == (self.u_dim,)
         x_next_dist, new_dynamics_params = self.dynamics.next_state(x, u, system_params.dynamics_params)
         next_state_key, reward_key, new_systems_key = jr.split(system_params.key, 3)
@@ -471,7 +419,69 @@
 
     def system_params_vmap_axes(self, axes: int = 0):
         return self.vmap_input_axis(data_axis=axes)
-=======
+
+
+@chex.dataclass
+class ExplorationRewardParams:
+    action_cost: chex.Array | float = 0.0
+
+
+class ExplorationReward(Reward, ExplorationRewardParams):
+    def __init__(self, x_dim: int, u_dim: int):
+        super().__init__(x_dim=x_dim, u_dim=u_dim)
+
+    def __call__(self,
+                 x: chex.Array,
+                 u: chex.Array,
+                 reward_params: ExplorationRewardParams,
+                 x_next: chex.Array | None = None) -> Tuple[Distribution, RewardParams]:
+        chex.assert_shape(x, (self.x_dim,))
+        chex.assert_shape(u, (self.u_dim,))
+        chex.assert_shape(x_next, (self.x_dim + 1,))
+        # get intrinsic reward out
+        intrinsic_reward = x_next[-1]
+        total_reward = intrinsic_reward - reward_params.action_cost * jnp.sum(jnp.square(u), axis=0)
+        return Normal(loc=total_reward, scale=jnp.zeros_like(total_reward)), reward_params
+
+    def init_params(self, key: chex.PRNGKey) -> ExplorationRewardParams:
+        return ExplorationRewardParams()
+
+
+class ExplorationSystem(PetsSystem, Generic[ModelState, RewardParams]):
+    def __init__(self, dynamics: ExplorationDynamics[ModelState], reward: Reward[RewardParams] | None = None):
+        if reward is None:
+            reward = ExplorationReward(x_dim=dynamics.x_dim, u_dim=dynamics.u_dim)
+        super().__init__(dynamics, reward)
+
+    def get_reward(self,
+                   x: chex.Array,
+                   u: chex.Array,
+                   reward_params: RewardParams,
+                   x_next: chex.Array,
+                   key: jax.random.PRNGKey):
+        # x_next includes the next state and the intrinsic reward
+        chex.assert_shape(x_next, (self.x_dim + 1,))
+        if isinstance(self.reward, ExplorationReward):
+            # include the intrinsic reward in x_next
+            reward_dist, new_reward_params = self.reward(x, u, reward_params, x_next)
+        else:
+            # ignore the last state in x_next which is the intrinsic reward
+            reward_dist, new_reward_params = self.reward(x, u, reward_params, x_next[:-1])
+        reward = reward_dist.sample(seed=key)
+        return reward, new_reward_params
+
+    def step(self,
+             x: chex.Array,
+             u: chex.Array,
+             system_params: SystemParams[ModelState, RewardParams],
+             ) -> SystemState:
+        """
+
+        :param x: current state of the system
+        :param u: current action of the system
+        :param system_params: parameters of the system
+        :return: Tuple of next state, reward, updated system parameters
+        """
         new_system_state = super().step(x, u, system_params)
         # remove the intrinsic reward from the state
         new_system_state = new_system_state.replace(
@@ -501,5 +511,4 @@
             # exclude etas from the reward calculation
             reward_dist, new_reward_params = self.reward(x, u[:self.u_dim - self.x_dim], reward_params, x_next[:-1])
         reward = reward_dist.sample(seed=key)
-        return reward, new_reward_params
->>>>>>> 1089712c
+        return reward, new_reward_params