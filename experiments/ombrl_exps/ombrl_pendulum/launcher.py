--- conflicted
+++ resolved
@@ -4,11 +4,7 @@
 ENTITY = 'sukhijab'
 
 general_configs = {
-<<<<<<< HEAD
-    'project_name': ['OMBRL_Pendulum_Nov15-v2'],
-=======
     'project_name': ['OMBRL_Nov19'],
->>>>>>> f5afa539
     'num_offline_samples': [0, ],
     'icem_horizon': [40, ],
     'num_particles': [10, ],
@@ -16,25 +12,6 @@
     'num_elites': [50, ],
     'init_std': [1.0],
     'num_steps': [10, ],
-<<<<<<< HEAD
-    'exponent': [1.0],
-    'seed': list(range(5)),
-    'num_episodes': [50, ],
-    'min_bnn_steps': [15_000],
-    'max_bnn_steps': [16_000],
-    'linear_scheduler_steps': [20_000],
-    # 'exploration': ['optimistic', 'pets', 'hucrl'],
-    'exploration': ['pets', ],
-    'reset_statistical_model': [0, 1],
-    'regression_model': ['probabilistic_ensemble'],
-    'exploration_factor': [1.0, 2.0],
-    'deterministic_policy_for_data_collection': [0, 1],
-    'horizon': [200],
-    'log_wandb': [1],
-    'entity': [ENTITY, ],
-    'bnn_weight_decay': [1e-4],
-    # 'int_reward_weight': [1.0, 2.0, 5.0],
-=======
     'exponent': [0.0],
     'seed': list(range(5)),
     'num_episodes': [20, ],
@@ -49,7 +26,6 @@
     'entity': [ENTITY, ],
     'calibration': [1],
     'reward_source': ['dm-control'],
->>>>>>> f5afa539
 }
 
 pets_config = {
